--- conflicted
+++ resolved
@@ -452,78 +452,4 @@
 func (b *ldbBatch) Reset() {
 	b.b.Reset()
 	b.size = 0
-<<<<<<< HEAD
-}
-
-// table在Database的基础上又进行了封装。为database里面的所有key都加上一个前缀
-type table struct {
-	db     Database
-	prefix string
-}
-
-// NewTable returns a Database object that prefixes all keys with a given
-// string.
-func NewTable(db Database, prefix string) Database {
-	return &table{
-		db:     db,
-		prefix: prefix,
-	}
-}
-
-func (dt *table) Put(key []byte, value []byte) error {
-	// 在向数据库里面插入数据之前自动给key加上前缀
-	return dt.db.Put(append([]byte(dt.prefix), key...), value)
-}
-
-func (dt *table) Has(key []byte) (bool, error) {
-	return dt.db.Has(append([]byte(dt.prefix), key...))
-}
-
-func (dt *table) Get(key []byte) ([]byte, error) {
-	return dt.db.Get(append([]byte(dt.prefix), key...))
-}
-
-func (dt *table) Delete(key []byte) error {
-	return dt.db.Delete(append([]byte(dt.prefix), key...))
-}
-
-func (dt *table) Close() {
-	// Do nothing; don't close the underlying DB.
-}
-
-// tableBatch封装了一个Batch，比如ldbBatch，仅仅是在做操作的时候在key前面加上一个前缀
-type tableBatch struct {
-	batch  Batch
-	prefix string
-}
-
-// NewTableBatch returns a Batch object which prefixes all keys with a given string.
-func NewTableBatch(db Database, prefix string) Batch {
-	return &tableBatch{db.NewBatch(), prefix}
-}
-
-func (dt *table) NewBatch() Batch {
-	return &tableBatch{dt.db.NewBatch(), dt.prefix}
-}
-
-func (tb *tableBatch) Put(key, value []byte) error {
-	return tb.batch.Put(append([]byte(tb.prefix), key...), value)
-}
-
-func (tb *tableBatch) Delete(key []byte) error {
-	return tb.batch.Delete(append([]byte(tb.prefix), key...))
-}
-
-func (tb *tableBatch) Write() error {
-	return tb.batch.Write()
-}
-
-func (tb *tableBatch) ValueSize() int {
-	return tb.batch.ValueSize()
-}
-
-func (tb *tableBatch) Reset() {
-	tb.batch.Reset()
-=======
->>>>>>> 97fb0834
 }