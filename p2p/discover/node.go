// Copyright 2015 The go-ethereum Authors
// This file is part of the go-ethereum library.
//
// The go-ethereum library is free software: you can redistribute it and/or modify
// it under the terms of the GNU Lesser General Public License as published by
// the Free Software Foundation, either version 3 of the License, or
// (at your option) any later version.
//
// The go-ethereum library is distributed in the hope that it will be useful,
// but WITHOUT ANY WARRANTY; without even the implied warranty of
// MERCHANTABILITY or FITNESS FOR A PARTICULAR PURPOSE. See the
// GNU Lesser General Public License for more details.
//
// You should have received a copy of the GNU Lesser General Public License
// along with the go-ethereum library. If not, see <http://www.gnu.org/licenses/>.

package discover

import (
	"crypto/ecdsa"
	"errors"
	"math/big"
	"net"
	"time"

	"github.com/ethereum/go-ethereum/common/math"
	"github.com/ethereum/go-ethereum/crypto"
	"github.com/ethereum/go-ethereum/crypto/secp256k1"
	"github.com/ethereum/go-ethereum/p2p/enode"
)

// node represents a host on the network.
// The fields of Node may not be modified.
<<<<<<< HEAD
// 代表网络上的一台主机。Node的属性不可以被改变。
type Node struct {
	IP       net.IP // len 4 for IPv4 or 16 for IPv6
	// UDP,TCP的端口号
	UDP, TCP uint16 // port numbers
	// 节点的公钥
	ID       NodeID // the node's public key

	// This is a cached copy of sha3(ID) which is used for node
	// distance calculations. This is part of Node in order to make it
	// possible to write tests that need a node at a certain distance.
	// In those tests, the content of sha will not actually correspond
	// with ID.
	// sha3(ID)的缓存副本，用于节点距离计算。如果测试如果用到某个距离的节点，就可以用这个属性。
	// 在这种测试里，sha的内容不会和ID一致。
	sha common.Hash

	// Time when the node was added to the table.
	// 节点被加进表格的时间。
	addedAt time.Time
}

// NewNode creates a new node. It is mostly meant to be used for
// testing purposes.
func NewNode(id NodeID, ip net.IP, udpPort, tcpPort uint16) *Node {
	if ipv4 := ip.To4(); ipv4 != nil {
		ip = ipv4
	}
	return &Node{
		IP:  ip,
		UDP: udpPort,
		TCP: tcpPort,
		ID:  id,
		sha: crypto.Keccak256Hash(id[:]),
	}
}

func (n *Node) addr() *net.UDPAddr {
	return &net.UDPAddr{IP: n.IP, Port: int(n.UDP)}
}

// Incomplete returns true for nodes with no IP address.
func (n *Node) Incomplete() bool {
	return n.IP == nil
}

// checks whether n is a valid complete node.
func (n *Node) validateComplete() error {
	if n.Incomplete() {
		return errors.New("incomplete node")
	}
	if n.UDP == 0 {
		return errors.New("missing UDP port")
	}
	if n.TCP == 0 {
		return errors.New("missing TCP port")
	}
	if n.IP.IsMulticast() || n.IP.IsUnspecified() {
		return errors.New("invalid IP (multicast/unspecified)")
	}
	_, err := n.ID.Pubkey() // validate the key (on curve, etc.)
	return err
}

// The string representation of a Node is a URL.
// Please see ParseNode for a description of the format.
func (n *Node) String() string {
	u := url.URL{Scheme: "enode"}
	if n.Incomplete() {
		u.Host = fmt.Sprintf("%x", n.ID[:])
	} else {
		addr := net.TCPAddr{IP: n.IP, Port: int(n.TCP)}
		u.User = url.User(fmt.Sprintf("%x", n.ID[:]))
		u.Host = addr.String()
		if n.UDP != n.TCP {
			u.RawQuery = "discport=" + strconv.Itoa(int(n.UDP))
		}
	}
	return u.String()
}

var incompleteNodeURL = regexp.MustCompile("(?i)^(?:enode://)?([0-9a-f]+)$")

// ParseNode parses a node designator.
//
// There are two basic forms of node designators
//   - incomplete nodes, which only have the public key (node ID)
//   - complete nodes, which contain the public key and IP/Port information
//
// For incomplete nodes, the designator must look like one of these
//
//    enode://<hex node id>
//    <hex node id>
//
// For complete nodes, the node ID is encoded in the username portion
// of the URL, separated from the host by an @ sign. The hostname can
// only be given as an IP address, DNS domain names are not allowed.
// The port in the host name section is the TCP listening port. If the
// TCP and UDP (discovery) ports differ, the UDP port is specified as
// query parameter "discport".
//
// In the following example, the node URL describes
// a node with IP address 10.3.58.6, TCP listening port 30303
// and UDP discovery port 30301.
//
//    enode://<hex node id>@10.3.58.6:30303?discport=30301
// 解析一个节点标识符。
// 节点标识符有两种基本形式：
//	- 非完全节点，只有公钥（节点ID）
//	- 完全节点，包含公钥和IP，端口信息
// 对于非完全节点，标识符必须是以下两种其中一种：
//	enode://<hex node id>
//	<hex node id>
// 对于完全节点，节点ID被编码在URL的用户名部分，和主机信息用@符号分开。主机名只能以IP的形式指定，不允许DNS域名。
// 主机名区域的端口就是TCP监听端口。如果TCP和UDP（发现）的端口不相同，那么用查询参数"discport"来指定UDP端口。
// 以下这个例子中，节点URL描述了IP地址为10.3.58.6，TCP监听端口为30303，UDP发现端口为30301的节点。
//	enode://<hex node id>@10.3.58.6:30303?discport=30301
func ParseNode(rawurl string) (*Node, error) {
	if m := incompleteNodeURL.FindStringSubmatch(rawurl); m != nil {
		id, err := HexID(m[1])
		if err != nil {
			return nil, fmt.Errorf("invalid node ID (%v)", err)
		}
		return NewNode(id, nil, 0, 0), nil
	}
	return parseComplete(rawurl)
=======
type node struct {
	enode.Node
	addedAt time.Time // time when the node was added to the table
>>>>>>> 97fb0834
}

type encPubkey [64]byte

func encodePubkey(key *ecdsa.PublicKey) encPubkey {
	var e encPubkey
	math.ReadBits(key.X, e[:len(e)/2])
	math.ReadBits(key.Y, e[len(e)/2:])
	return e
}

<<<<<<< HEAD
// UnmarshalText implements encoding.TextUnmarshaler.
func (n *Node) UnmarshalText(text []byte) error {
	dec, err := ParseNode(string(text))
	if err == nil {
		*n = *dec
	}
	return err
}

// NodeID is a unique identifier for each node.
// The node identifier is a marshaled elliptic curve public key.
// 每个节点的唯一标识符。是一个marshaled的椭圆曲线公钥。64个字节的数组。
type NodeID [NodeIDBits / 8]byte

// Bytes returns a byte slice representation of the NodeID
func (n NodeID) Bytes() []byte {
	return n[:]
}

// NodeID prints as a long hexadecimal number.
func (n NodeID) String() string {
	return fmt.Sprintf("%x", n[:])
}

// The Go syntax representation of a NodeID is a call to HexID.
func (n NodeID) GoString() string {
	return fmt.Sprintf("discover.HexID(\"%x\")", n[:])
}

// TerminalString returns a shortened hex string for terminal logging.
func (n NodeID) TerminalString() string {
	return hex.EncodeToString(n[:8])
}

// MarshalText implements the encoding.TextMarshaler interface.
func (n NodeID) MarshalText() ([]byte, error) {
	return []byte(hex.EncodeToString(n[:])), nil
}

// UnmarshalText implements the encoding.TextUnmarshaler interface.
func (n *NodeID) UnmarshalText(text []byte) error {
	id, err := HexID(string(text))
	if err != nil {
		return err
	}
	*n = id
	return nil
}

// BytesID converts a byte slice to a NodeID
func BytesID(b []byte) (NodeID, error) {
	var id NodeID
	if len(b) != len(id) {
		return id, fmt.Errorf("wrong length, want %d bytes", len(id))
	}
	copy(id[:], b)
	return id, nil
}

// MustBytesID converts a byte slice to a NodeID.
// It panics if the byte slice is not a valid NodeID.
func MustBytesID(b []byte) NodeID {
	id, err := BytesID(b)
	if err != nil {
		panic(err)
=======
func decodePubkey(e encPubkey) (*ecdsa.PublicKey, error) {
	p := &ecdsa.PublicKey{Curve: crypto.S256(), X: new(big.Int), Y: new(big.Int)}
	half := len(e) / 2
	p.X.SetBytes(e[:half])
	p.Y.SetBytes(e[half:])
	if !p.Curve.IsOnCurve(p.X, p.Y) {
		return nil, errors.New("invalid secp256k1 curve point")
>>>>>>> 97fb0834
	}
	return p, nil
}

func (e encPubkey) id() enode.ID {
	return enode.ID(crypto.Keccak256Hash(e[:]))
}

// recoverNodeKey computes the public key used to sign the
// given hash from the signature.
func recoverNodeKey(hash, sig []byte) (key encPubkey, err error) {
	pubkey, err := secp256k1.RecoverPubkey(hash, sig)
	if err != nil {
		return key, err
	}
	copy(key[:], pubkey[1:])
	return key, nil
}

func wrapNode(n *enode.Node) *node {
	return &node{Node: *n}
}

func wrapNodes(ns []*enode.Node) []*node {
	result := make([]*node, len(ns))
	for i, n := range ns {
		result[i] = wrapNode(n)
	}
	return result
}

func unwrapNode(n *node) *enode.Node {
	return &n.Node
}

func unwrapNodes(ns []*node) []*enode.Node {
	result := make([]*enode.Node, len(ns))
	for i, n := range ns {
		result[i] = unwrapNode(n)
	}
	return result
}

func (n *node) addr() *net.UDPAddr {
	return &net.UDPAddr{IP: n.IP(), Port: n.UDP()}
}

func (n *node) String() string {
	return n.Node.String()
}<|MERGE_RESOLUTION|>--- conflicted
+++ resolved
@@ -31,138 +31,10 @@
 
 // node represents a host on the network.
 // The fields of Node may not be modified.
-<<<<<<< HEAD
 // 代表网络上的一台主机。Node的属性不可以被改变。
-type Node struct {
-	IP       net.IP // len 4 for IPv4 or 16 for IPv6
-	// UDP,TCP的端口号
-	UDP, TCP uint16 // port numbers
-	// 节点的公钥
-	ID       NodeID // the node's public key
-
-	// This is a cached copy of sha3(ID) which is used for node
-	// distance calculations. This is part of Node in order to make it
-	// possible to write tests that need a node at a certain distance.
-	// In those tests, the content of sha will not actually correspond
-	// with ID.
-	// sha3(ID)的缓存副本，用于节点距离计算。如果测试如果用到某个距离的节点，就可以用这个属性。
-	// 在这种测试里，sha的内容不会和ID一致。
-	sha common.Hash
-
-	// Time when the node was added to the table.
-	// 节点被加进表格的时间。
-	addedAt time.Time
-}
-
-// NewNode creates a new node. It is mostly meant to be used for
-// testing purposes.
-func NewNode(id NodeID, ip net.IP, udpPort, tcpPort uint16) *Node {
-	if ipv4 := ip.To4(); ipv4 != nil {
-		ip = ipv4
-	}
-	return &Node{
-		IP:  ip,
-		UDP: udpPort,
-		TCP: tcpPort,
-		ID:  id,
-		sha: crypto.Keccak256Hash(id[:]),
-	}
-}
-
-func (n *Node) addr() *net.UDPAddr {
-	return &net.UDPAddr{IP: n.IP, Port: int(n.UDP)}
-}
-
-// Incomplete returns true for nodes with no IP address.
-func (n *Node) Incomplete() bool {
-	return n.IP == nil
-}
-
-// checks whether n is a valid complete node.
-func (n *Node) validateComplete() error {
-	if n.Incomplete() {
-		return errors.New("incomplete node")
-	}
-	if n.UDP == 0 {
-		return errors.New("missing UDP port")
-	}
-	if n.TCP == 0 {
-		return errors.New("missing TCP port")
-	}
-	if n.IP.IsMulticast() || n.IP.IsUnspecified() {
-		return errors.New("invalid IP (multicast/unspecified)")
-	}
-	_, err := n.ID.Pubkey() // validate the key (on curve, etc.)
-	return err
-}
-
-// The string representation of a Node is a URL.
-// Please see ParseNode for a description of the format.
-func (n *Node) String() string {
-	u := url.URL{Scheme: "enode"}
-	if n.Incomplete() {
-		u.Host = fmt.Sprintf("%x", n.ID[:])
-	} else {
-		addr := net.TCPAddr{IP: n.IP, Port: int(n.TCP)}
-		u.User = url.User(fmt.Sprintf("%x", n.ID[:]))
-		u.Host = addr.String()
-		if n.UDP != n.TCP {
-			u.RawQuery = "discport=" + strconv.Itoa(int(n.UDP))
-		}
-	}
-	return u.String()
-}
-
-var incompleteNodeURL = regexp.MustCompile("(?i)^(?:enode://)?([0-9a-f]+)$")
-
-// ParseNode parses a node designator.
-//
-// There are two basic forms of node designators
-//   - incomplete nodes, which only have the public key (node ID)
-//   - complete nodes, which contain the public key and IP/Port information
-//
-// For incomplete nodes, the designator must look like one of these
-//
-//    enode://<hex node id>
-//    <hex node id>
-//
-// For complete nodes, the node ID is encoded in the username portion
-// of the URL, separated from the host by an @ sign. The hostname can
-// only be given as an IP address, DNS domain names are not allowed.
-// The port in the host name section is the TCP listening port. If the
-// TCP and UDP (discovery) ports differ, the UDP port is specified as
-// query parameter "discport".
-//
-// In the following example, the node URL describes
-// a node with IP address 10.3.58.6, TCP listening port 30303
-// and UDP discovery port 30301.
-//
-//    enode://<hex node id>@10.3.58.6:30303?discport=30301
-// 解析一个节点标识符。
-// 节点标识符有两种基本形式：
-//	- 非完全节点，只有公钥（节点ID）
-//	- 完全节点，包含公钥和IP，端口信息
-// 对于非完全节点，标识符必须是以下两种其中一种：
-//	enode://<hex node id>
-//	<hex node id>
-// 对于完全节点，节点ID被编码在URL的用户名部分，和主机信息用@符号分开。主机名只能以IP的形式指定，不允许DNS域名。
-// 主机名区域的端口就是TCP监听端口。如果TCP和UDP（发现）的端口不相同，那么用查询参数"discport"来指定UDP端口。
-// 以下这个例子中，节点URL描述了IP地址为10.3.58.6，TCP监听端口为30303，UDP发现端口为30301的节点。
-//	enode://<hex node id>@10.3.58.6:30303?discport=30301
-func ParseNode(rawurl string) (*Node, error) {
-	if m := incompleteNodeURL.FindStringSubmatch(rawurl); m != nil {
-		id, err := HexID(m[1])
-		if err != nil {
-			return nil, fmt.Errorf("invalid node ID (%v)", err)
-		}
-		return NewNode(id, nil, 0, 0), nil
-	}
-	return parseComplete(rawurl)
-=======
 type node struct {
 	enode.Node
 	addedAt time.Time // time when the node was added to the table
->>>>>>> 97fb0834
 }
 
 type encPubkey [64]byte
@@ -174,73 +46,6 @@
 	return e
 }
 
-<<<<<<< HEAD
-// UnmarshalText implements encoding.TextUnmarshaler.
-func (n *Node) UnmarshalText(text []byte) error {
-	dec, err := ParseNode(string(text))
-	if err == nil {
-		*n = *dec
-	}
-	return err
-}
-
-// NodeID is a unique identifier for each node.
-// The node identifier is a marshaled elliptic curve public key.
-// 每个节点的唯一标识符。是一个marshaled的椭圆曲线公钥。64个字节的数组。
-type NodeID [NodeIDBits / 8]byte
-
-// Bytes returns a byte slice representation of the NodeID
-func (n NodeID) Bytes() []byte {
-	return n[:]
-}
-
-// NodeID prints as a long hexadecimal number.
-func (n NodeID) String() string {
-	return fmt.Sprintf("%x", n[:])
-}
-
-// The Go syntax representation of a NodeID is a call to HexID.
-func (n NodeID) GoString() string {
-	return fmt.Sprintf("discover.HexID(\"%x\")", n[:])
-}
-
-// TerminalString returns a shortened hex string for terminal logging.
-func (n NodeID) TerminalString() string {
-	return hex.EncodeToString(n[:8])
-}
-
-// MarshalText implements the encoding.TextMarshaler interface.
-func (n NodeID) MarshalText() ([]byte, error) {
-	return []byte(hex.EncodeToString(n[:])), nil
-}
-
-// UnmarshalText implements the encoding.TextUnmarshaler interface.
-func (n *NodeID) UnmarshalText(text []byte) error {
-	id, err := HexID(string(text))
-	if err != nil {
-		return err
-	}
-	*n = id
-	return nil
-}
-
-// BytesID converts a byte slice to a NodeID
-func BytesID(b []byte) (NodeID, error) {
-	var id NodeID
-	if len(b) != len(id) {
-		return id, fmt.Errorf("wrong length, want %d bytes", len(id))
-	}
-	copy(id[:], b)
-	return id, nil
-}
-
-// MustBytesID converts a byte slice to a NodeID.
-// It panics if the byte slice is not a valid NodeID.
-func MustBytesID(b []byte) NodeID {
-	id, err := BytesID(b)
-	if err != nil {
-		panic(err)
-=======
 func decodePubkey(e encPubkey) (*ecdsa.PublicKey, error) {
 	p := &ecdsa.PublicKey{Curve: crypto.S256(), X: new(big.Int), Y: new(big.Int)}
 	half := len(e) / 2
@@ -248,7 +53,6 @@
 	p.Y.SetBytes(e[half:])
 	if !p.Curve.IsOnCurve(p.X, p.Y) {
 		return nil, errors.New("invalid secp256k1 curve point")
->>>>>>> 97fb0834
 	}
 	return p, nil
 }
